# Licensed to the Apache Software Foundation (ASF) under one
# or more contributor license agreements.  See the NOTICE file
# distributed with this work for additional information
# regarding copyright ownership.  The ASF licenses this file
# to you under the Apache License, Version 2.0 (the
# "License"); you may not use this file except in compliance
# with the License.  You may obtain a copy of the License at
#
#   http://www.apache.org/licenses/LICENSE-2.0
#
# Unless required by applicable law or agreed to in writing,
# software distributed under the License is distributed on an
# "AS IS" BASIS, WITHOUT WARRANTIES OR CONDITIONS OF ANY
# KIND, either express or implied.  See the License for the
# specific language governing permissions and limitations
# under the License.

[workspace]
members = [
    "supabase",
    "auth"
]

resolver = "2"

[workspace.package]
version = "0.43.0"
edition = "2021"
rust-version = "1.74.0"
keywords = ["avro", "data", "serialization"]
categories = ["encoding"]
documentation = "https://docs.rs/apache-avro"
authors = ["Floris floris@xylex.ai"]
description = "Lightweight Rust client for Supabase REST and GraphQL"
license = "MIT"
readme = "README.md"
repository = "https://github.com/floris-xlx/supabase_rs"


# dependencies used by more than one members
[workspace.dependencies]
log = { default-features = false, version = "0.4.26" }
serde = { default-features = false, version = "1.0.219", features = ["derive"] }
serde_bytes = { default-features = false, version = "0.11.17", features = ["std"] }
serde_json = { default-features = false, version = "1.0.140", features = ["std"] }
reqwest = { version = "0.12.3", default-features = false, features = ["gzip", "json"] }
<<<<<<< HEAD
rand = "0.8.5"
dotenv = "0.15.0"
anyhow = "1.0.86"
regex = { version = "1.10.5", optional = false }
thiserror = "1.0.63"
=======
rand = "0.9.0"
serde_json = "1.0.111"
dotenv = "0.15.0"
anyhow = "1.0.86"
regex = { version = "1.10.5", optional = false }
serde  = { version = "1.0.196", features = ["derive"] }
thiserror = "2.0.12"
>>>>>>> 91282f26
tokio = { version = "1.37.0", features = ["full"] }
postgres = "0.19.10"
tokio-postgres = "0.7.13"
uuid = { version = "1.16.0", features = ["serde"] }
chrono = { version = "0.4.40", features = ["serde"] }
rust_decimal = "1.36.0"<|MERGE_RESOLUTION|>--- conflicted
+++ resolved
@@ -44,13 +44,6 @@
 serde_bytes = { default-features = false, version = "0.11.17", features = ["std"] }
 serde_json = { default-features = false, version = "1.0.140", features = ["std"] }
 reqwest = { version = "0.12.3", default-features = false, features = ["gzip", "json"] }
-<<<<<<< HEAD
-rand = "0.8.5"
-dotenv = "0.15.0"
-anyhow = "1.0.86"
-regex = { version = "1.10.5", optional = false }
-thiserror = "1.0.63"
-=======
 rand = "0.9.0"
 serde_json = "1.0.111"
 dotenv = "0.15.0"
@@ -58,7 +51,6 @@
 regex = { version = "1.10.5", optional = false }
 serde  = { version = "1.0.196", features = ["derive"] }
 thiserror = "2.0.12"
->>>>>>> 91282f26
 tokio = { version = "1.37.0", features = ["full"] }
 postgres = "0.19.10"
 tokio-postgres = "0.7.13"
