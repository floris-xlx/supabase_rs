[package]
name = "supabase_rs"
version = "0.3.3"
edition = "2021"
authors = ["Floris floris@xylex.ai"]
description = "Lightweight Rust client for Supabase REST and GraphQL"
license = "MIT"
readme = "README.md"
repository = "https://github.com/floris-xlx/supabase_rs"

# See more keys and their definitions at https://doc.rust-lang.org/cargo/reference/manifest.html

[dependencies]
reqwest = { version = "0.12.3", features = ["gzip", "json", "rustls-tls"] }
rand = "0.8.5"
serde_json = "1.0.111"
tokio = { version = "1.37.0", features = ["full"] }
dotenv = "0.15.0"
anyhow = "1.0.86"
<<<<<<< HEAD
regex = { version = "1.10.5", optional = false }
deprecate-until = "0.1.1"
=======
regex = { version = "1.10.5", optional = true }
serde = "1.0.204"
>>>>>>> 33f30e36


#[cfg(feature = "nightly")]

[features]
nightly = []
storage = []
rustls = []

# default = ["nightly", "storage"]
# # 
# # 
# realtime = []<|MERGE_RESOLUTION|>--- conflicted
+++ resolved
@@ -17,13 +17,9 @@
 tokio = { version = "1.37.0", features = ["full"] }
 dotenv = "0.15.0"
 anyhow = "1.0.86"
-<<<<<<< HEAD
-regex = { version = "1.10.5", optional = false }
 deprecate-until = "0.1.1"
-=======
 regex = { version = "1.10.5", optional = true }
 serde = "1.0.204"
->>>>>>> 33f30e36
 
 
 #[cfg(feature = "nightly")]
