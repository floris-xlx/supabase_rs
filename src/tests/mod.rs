pub mod base;

<<<<<<< HEAD
pub mod methods {
    pub mod delete;
    pub mod init;
    pub mod insert;
    pub mod insert_if_unique_numeric;
    pub mod insert_if_unique_string;
    pub mod insert_numeric;
    pub mod insert_string;
    pub mod select;
    pub mod select_filter;
    pub mod select_with_columns;
    pub mod select_with_count;
    pub mod select_with_count_and_filter;
    pub mod upsert_numeric;
    pub mod upsert_string;
    pub mod update_with_column;
    pub mod select_stacked_queries;
=======
#[cfg(test)]
pub fn create_test_supabase_client() -> Result<crate::SupabaseClient, Box<dyn std::error::Error>> {
    dotenv::dotenv().ok();

    let supabase_url = std::env::var("SUPABASE_URL")?;
    let supabase_key = std::env::var("SUPABASE_KEY")?;

    Ok(crate::SupabaseClient::new(supabase_url, supabase_key))
>>>>>>> 496bee3b
}<|MERGE_RESOLUTION|>--- conflicted
+++ resolved
@@ -1,6 +1,5 @@
 pub mod base;
 
-<<<<<<< HEAD
 pub mod methods {
     pub mod delete;
     pub mod init;
@@ -18,7 +17,7 @@
     pub mod upsert_string;
     pub mod update_with_column;
     pub mod select_stacked_queries;
-=======
+}
 #[cfg(test)]
 pub fn create_test_supabase_client() -> Result<crate::SupabaseClient, Box<dyn std::error::Error>> {
     dotenv::dotenv().ok();
@@ -27,5 +26,4 @@
     let supabase_key = std::env::var("SUPABASE_KEY")?;
 
     Ok(crate::SupabaseClient::new(supabase_url, supabase_key))
->>>>>>> 496bee3b
 }