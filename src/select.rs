//! ## This module contains the `select()` function
//!
//! ### Conditional filtering
//! The `select()` function allows you to filter the rows you want to retrieve from the table.
//! You can filter the rows based on the column values or their relationships.
//!
//! ### Filter operators
//! - [`eq`](#eq) - Equal to the column value
//! - [`neq`](#neq) - Not equal to the column value
//! - [`gt`](#gt) - Greater than the column value
//! - [`lt`](#lt) - Less than the column value
//! - [`gte`](#gte) - Greater than or equal to the column value
//! - [`lte`](#lte) - Less than or equal to the column value
//! - [`is_null`](#is_null) - Check if the column value is null
//! - [`limit`](#limit) - Limit the number of rows to be returned
//!
//!
//! ### Usage
//! First make sure you have initialized the Supabase Client
//! [Initalizing the SupabaseClient](#lib)
//!
//! This will return all `dog` rows where the value is `scooby` in the `animals` table
//! ```rust,ignore
//! use supabase_rs::SupabaseClient;
//! use dotenv::dotenv;
//! use std::env::var;
//! use serde_json::Value;
//!
//! async fn select_scooby(
//!      supabase_client: SupabaseClient
//! )-> Result<(), String>{
//!     let data: Result<Vec<Value>, String> = supabase_client
//!         .select("animals")
//!         .eq("dog", "scooby")
//!         .execute()
//!     .await;
//!
//! match data {
//!    Ok(data) => {
//!        println!("Data: {:?}", data);
//!        Ok(())
//!    },
//!    Err(error) => {
//!        println!("Error: {:?}", error);
//!        Err(error)
//!    }
//! }
//! ```
//! ## Counting
//! You can also count the number of rows that match the filter criteria and return it under `total_records_count`
//!
//! ### Counting with filtering
//! ```rust,ignore
//! let data: Result<Vec<Value>, String> = supabase_client
//!    .select("animals")
//!    .eq("dog", "scooby")
//!    .count()
//!    .execute()
//!    .await;
//! ```
//!
//! ### Counting without filtering
//! ```rust,ignore
//! let data: Result<Vec<Value>, String> = supabase_client
//!    .select("animals")
//!    .count()
//!    .execute()
//!    .await;
//! ```
//!
//! ## Methods / Operators
//!
//! ### eq
//! This method checks if the Column is equal to a value
//! ```rust,ignore
//! let data: Result<Vec<Value>, String> = supabase_client
//!     .select("animals")
//!     .eq("dog", "scooby")
//!     .execute()
//!     .await;
//! ```
//! ### neq
//! This method checks if the Column is not equal to a value
//! ```rust,ignore
//! let data: Result<Vec<Value>, String> = supabase_client
//!     .select("animals")
//!     .neq("dog", "scooby")
//!     .execute()
//!     .await;
//! ```
//! ### gt
//! This method checks if the Column is not equal to a value
//! ```rust,ignore
//! let data: Result<Vec<Value>, String> = supabase_client
//!     .select("animals")
//!     .gt("weight", "100")
//!     .execute()
//!     .await;
//! ```
//! ### lt
//! This method checks if the Column is not equal to a value
//! ```rust,ignore
//! let data: Result<Vec<Value>, String> = supabase_client
//!     .select("animals")
//!     .lt("weight", "100")
//!     .execute()
//!     .await;
//! ```
//! ### gte
//! This method checks if the Column is not equal to a value
//! ```rust,ignore
//! let data: Result<Vec<Value>, String> = supabase_client
//!     .select("animals")
//!     .gte("weight", "100")
//!     .execute()
//!     .await;
//! ```
//! ### lte
//! This method checks if the Column is not equal to a value
//! ```rust,ignore
//! let data: Result<Vec<Value>, String> = supabase_client
//!     .select("animals")
//!     .lte("weight", "100")
//!     .execute()
//!     .await;
//! ```
//!

use crate::query::QueryBuilder;
use crate::request::Headers;
use crate::success::handle_response;
use crate::FromTable;

use reqwest::header::HeaderMap;
use reqwest::header::{HeaderName, HeaderValue};
use reqwest::Response;
use serde_json::Value;

<<<<<<< HEAD
#[cfg(feature = "nightly")]
use crate::nightly::print_nightly_warning;

impl<'s> FromTable<'s> {
=======
impl SupabaseClient {
>>>>>>> 6e742deb
    /// Initializes a `QueryBuilder` for a specified table.
    ///
    /// # Arguments
    /// * `table_name` - A string slice that holds the name of the table to be queried.
    ///
    /// # Returns
    /// A `QueryBuilder` instance configured for the specified table.
    // #[deprecate_until(remove = ">= 0.4.4", note = "`.select()` will be deprecated. Use `.from()` to specify the table name and then use `.select()` to pass the query string. This change will align with the official Supabase documentation for other languages.")]
    // #[cfg(not(feature = "nightly"))]
    pub fn select(&self) -> QueryBuilder {
        QueryBuilder::new(self)
    }

    /// Executes a query against a specified table with a given query string.
    ///
    /// # Arguments
    /// * `table_name` - A string slice that holds the name of the table to be queried.
    /// * `query_string` - A string slice that holds the query parameters.
    ///
    /// # Returns
    /// A `Result` which is either a vector of `Value` representing the records fetched from the database
    /// or a `String` error message in case of failure.
    ///
    /// # Errors
    /// This function will return an error if the HTTP request fails or if the server returns a non-success status code.
    pub async fn execute(&self, query_string: &str) -> Result<Vec<Value>, String> {
        // Build the client and the endpoint
        let endpoint: String = format!("{}?{query_string}", self.endpoint());

        #[cfg(feature = "nightly")]
        println!("\x1b[33mEndpoint: {}\x1b[0m", endpoint);

        #[cfg(feature = "nightly")]
        use crate::nightly::print_nightly_warning;
        #[cfg(feature = "nightly")]
        print_nightly_warning();

        let endpoint: String = if endpoint.ends_with("?count=exact") {
            endpoint.replace("?count=exact", "")
        } else {
            endpoint
        };

        // create headers with default values
        let headers: Headers = Headers::with_defaults(&self.api_key, &self.api_key);

        // convert headers to HeaderMap
        let mut header_map: HeaderMap = HeaderMap::new();
        for (key, value) in headers.get_headers() {
            header_map.insert(
                HeaderName::from_bytes(key.as_bytes()).map_err(|e| e.to_string())?,
                HeaderValue::from_str(&value).map_err(|e| e.to_string())?,
            );
        }

        // send the request
        let response: Response = match self
            .http_client
            .get(&endpoint)
            .headers(header_map)
            .send()
            .await
        {
            Ok(response) => response,
            Err(error) => return Err(error.to_string()),
        };

        // process the response
        handle_response(response).await
    }
}<|MERGE_RESOLUTION|>--- conflicted
+++ resolved
@@ -136,14 +136,7 @@
 use reqwest::Response;
 use serde_json::Value;
 
-<<<<<<< HEAD
-#[cfg(feature = "nightly")]
-use crate::nightly::print_nightly_warning;
-
 impl<'s> FromTable<'s> {
-=======
-impl SupabaseClient {
->>>>>>> 6e742deb
     /// Initializes a `QueryBuilder` for a specified table.
     ///
     /// # Arguments
